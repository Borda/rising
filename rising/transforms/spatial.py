# from __future__ import annotations
import torch

from itertools import permutations
from typing import Union, Sequence, Callable, Optional
from torch.multiprocessing import Value

from rising.random import AbstractParameter, DiscreteParameter
from rising.transforms.abstract import AbstractTransform, BaseTransform
from rising.transforms.functional.spatial import *

__all__ = ["Mirror", "Rot90", "ResizeNative",
           "Zoom", "ProgressiveResize", "SizeStepScheduler"]

scheduler_type = Callable[[int], Union[int, Sequence[int]]]


class Mirror(BaseTransform):
    """Random mirror transform"""

    def __init__(self,
                 dims: Union[int, DiscreteParameter,
                             Sequence[Union[int, DiscreteParameter]]],
                 keys: Sequence[str] = ('data',), grad: bool = False, **kwargs):
        """
        Args:
            dims: axes which should be mirrored
            keys: keys which should be mirrored
            prob: probability for mirror. If float value is provided,
                it is used for all dims
            grad: enable gradient computation inside transformation
            **kwargs: keyword arguments passed to superclass
        """

        super().__init__(augment_fn=mirror, dims=dims, keys=keys, grad=grad,
                         property_names=('dims',), **kwargs)


class Rot90(AbstractTransform):
    """Randomly rotate 90 degree around dims"""

    def __init__(self, dims: Union[Sequence[int], DiscreteParameter],
                 keys: Sequence[str] = ('data',),
                 prob: float = 0.5, grad: bool = False, **kwargs):
        """
        Args:
            dims: dims which should be rotated. If more than two dims are
                provided, two dimensions are randomly chosen at each call
            keys: keys which should be rotated
            prob: probability for rotation
            grad: enable gradient computation inside transformation
            kwargs: keyword arguments passed to superclass

        See Also:
            :func:`torch.Tensor.rot90`
        """
        super().__init__(grad=grad, **kwargs)
        self.keys = keys
        self.prob = prob
        if not isinstance(dims, DiscreteParameter):
            dims = DiscreteParameter(list(permutations(dims, 2)))
        self.register_sampler("dims", dims)
        self.register_sampler("num_rots", DiscreteParameter((0, 1, 2, 3)))

    def forward(self, **data) -> dict:
        """
        Apply transformation

        Args:
            data: dict with tensors

        Returns:
            dict with augmented data
        """
        if torch.rand(1) < self.prob:
            num_rots = self.num_rots
            rand_dims = self.dims

            for key in self.keys:
                data[key] = rot90(data[key], k=num_rots, dims=rand_dims)
        return data


class ResizeNative(BaseTransform):
    """Resize data to given size"""

    def __init__(self, size: Union[int, Sequence[int]], mode: str = 'nearest',
                 align_corners: Optional[bool] = None, preserve_range: bool = False,
                 keys: Sequence = ('data',), grad: bool = False, **kwargs):
        """
        Args:
            size: spatial output size (excluding batch size and
                number of channels)
            mode: one of ``nearest``, ``linear``, ``bilinear``, ``bicubic``,
                ``trilinear``, ``area`` (for more inforamtion see
                :func:`torch.nn.functional.interpolate`)
            align_corners: input and output tensors are aligned by the center \
                points of their corners pixels, preserving the values at the
                corner pixels.
            preserve_range: output tensor has same range as input tensor
            keys: keys which should be augmented
            grad: enable gradient computation inside transformation
            **kwargs: keyword arguments passed to augment_fn
        """
        super().__init__(augment_fn=resize_native, size=size, mode=mode,
                         align_corners=align_corners, preserve_range=preserve_range,
                         keys=keys, grad=grad, **kwargs)


<<<<<<< HEAD
class Zoom(BaseTransform):
    """
    Apply zoom transformation
=======
class Zoom(RandomProcess, BaseTransform):
    """Apply augment_fn to keys. By default the scaling factor is sampled
       from a uniform distribution with the range specified by
       :attr:`random_args`
>>>>>>> e22621f7
    """

    def __init__(self, scale_factor: Union[Sequence, AbstractParameter] = (0.75, 1.25),
                 mode: str = 'nearest', align_corners: bool = None,
                 preserve_range: bool = False, keys: Sequence = ('data',),
                 grad: bool = False, **kwargs):
        """
        Args:
            scale_factor: positional arguments passed for random function.
                If Sequence[Sequence] is provided, a random value for each item
                in the outer Sequence is generated. This can be used to set
                different ranges for different axis.
            mode: one of :param:`nearest`, :param:`linear`, :param:`bilinear`,
                :param:`bicubic`, :param:`trilinear`, :param:`area` (for more
                inforamtion see :func:`torch.nn.functional.interpolate`)
            align_corners: input and output tensors are aligned by the center
                points of their corners pixels, preserving the values at the
                corner pixels.
            preserve_range: output tensor has same range as input tensor
            keys: keys which should be augmented
            grad: enable gradient computation inside transformation
            **kwargs: keyword arguments passed to augment_fn

        See Also:
            :func:`random.uniform`, :func:`torch.nn.functional.interpolate`
        """
<<<<<<< HEAD
        super().__init__(augment_fn=resize, scale_factor=scale_factor,
                         mode=mode, align_corners=align_corners,
                         preserve_range=preserve_range, keys=keys, grad=grad,
                         property_names=('scale_factor',), **kwargs)


class ProgressiveResize(Resize):
=======
        super().__init__(augment_fn=resize_native, random_args=random_args,
                         random_mode=random_mode, mode=mode,
                         align_corners=align_corners, preserve_range=preserve_range,
                         keys=keys, grad=grad, **kwargs)

    def forward(self, **data) -> dict:
        """
        Augment data

        Args:
            data: input data

        Returns:
            augmented data
        """
        self.kwargs["scale_factor"] = self.rand()
        return super().forward(**data)


class ProgressiveResize(ResizeNative):
    """Resize data to sizes specified by scheduler"""

>>>>>>> e22621f7
    def __init__(self, scheduler: scheduler_type, mode: str = 'nearest',
                 align_corners: bool = None, preserve_range: bool = False,
                 keys: Sequence = ('data',), grad: bool = False, **kwargs):
        """
        Args:
            scheduler: scheduler which determined the current size.
                The scheduler is called with the current iteration of the
                transform
            mode: one of ``nearest``, ``linear``, ``bilinear``, ``bicubic``,
                    ``trilinear``, ``area`` (for more inforamtion see
                    :func:`torch.nn.functional.interpolate`)
            align_corners: input and output tensors are aligned by the center
                points of their corners pixels, preserving the values at the
                corner pixels.
            preserve_range: output tensor has same range as input tensor
            keys: keys which should be augmented
            grad: enable gradient computation inside transformation
            **kwargs: keyword arguments passed to augment_fn

        Warnings:
            When this transformations is used in combination with
            multiprocessing, the step counter is not perfectly synchronized
            between multiple processes.
            As a result the step count my jump between values
            in a range of the number of processes used.
        """
        super().__init__(size=0, mode=mode, align_corners=align_corners,
                         preserve_range=preserve_range,
                         keys=keys, grad=grad, **kwargs)
        self.scheduler = scheduler
        self._step = Value('i', 0)

    def reset_step(self) -> ResizeNative:
        """
        Reset step to 0

        Returns:
            returns self to allow chaining
        """
        with self._step.get_lock():
            self._step.value = 0
        return self

    def increment(self) -> ResizeNative:
        """
        Increment step by 1

        Returns:
            returns self to allow chaining
        """
        with self._step.get_lock():
            self._step.value += 1
        return self

    @property
    def step(self) -> int:
        """
        Current step

        Returns:
            number of steps
        """
        return self._step.value

    def forward(self, **data) -> dict:
        """
        Resize data

        Args:
            **data: input batch

        Returns:
            augmented batch
        """
        self.kwargs["size"] = self.scheduler(self.step)
        self.increment()
        return super().forward(**data)


class SizeStepScheduler:
    """Scheduler return size when milestone is reached"""

    def __init__(self, milestones: Sequence[int],
                 sizes: Union[Sequence[int], Sequence[Sequence[int]]]):
        """
        Args:
            milestones: contains number of iterations where size should be changed
            sizes: sizes corresponding to milestones
        """
        if len(milestones) != len(sizes) - 1:
            raise TypeError("Sizes must include initial size and thus "
                            "has one element more than miltstones.")
        self.targets = sorted(zip((0, *milestones), sizes), key=lambda x: x[0], reverse=True)

    def __call__(self, step) -> Union[int, Sequence[int], Sequence[Sequence[int]]]:
        """
        Return size with regard to milestones

        Args:
            step: current step

        Returns:
            current size
        """
        for t in self.targets:
            if step >= t[0]:
                return t[1]
        return self.targets[-1][1]<|MERGE_RESOLUTION|>--- conflicted
+++ resolved
@@ -107,16 +107,10 @@
                          keys=keys, grad=grad, **kwargs)
 
 
-<<<<<<< HEAD
 class Zoom(BaseTransform):
-    """
-    Apply zoom transformation
-=======
-class Zoom(RandomProcess, BaseTransform):
     """Apply augment_fn to keys. By default the scaling factor is sampled
        from a uniform distribution with the range specified by
        :attr:`random_args`
->>>>>>> e22621f7
     """
 
     def __init__(self, scale_factor: Union[Sequence, AbstractParameter] = (0.75, 1.25),
@@ -143,38 +137,15 @@
         See Also:
             :func:`random.uniform`, :func:`torch.nn.functional.interpolate`
         """
-<<<<<<< HEAD
         super().__init__(augment_fn=resize, scale_factor=scale_factor,
                          mode=mode, align_corners=align_corners,
                          preserve_range=preserve_range, keys=keys, grad=grad,
                          property_names=('scale_factor',), **kwargs)
 
 
-class ProgressiveResize(Resize):
-=======
-        super().__init__(augment_fn=resize_native, random_args=random_args,
-                         random_mode=random_mode, mode=mode,
-                         align_corners=align_corners, preserve_range=preserve_range,
-                         keys=keys, grad=grad, **kwargs)
-
-    def forward(self, **data) -> dict:
-        """
-        Augment data
-
-        Args:
-            data: input data
-
-        Returns:
-            augmented data
-        """
-        self.kwargs["scale_factor"] = self.rand()
-        return super().forward(**data)
-
-
 class ProgressiveResize(ResizeNative):
     """Resize data to sizes specified by scheduler"""
 
->>>>>>> e22621f7
     def __init__(self, scheduler: scheduler_type, mode: str = 'nearest',
                  align_corners: bool = None, preserve_range: bool = False,
                  keys: Sequence = ('data',), grad: bool = False, **kwargs):
