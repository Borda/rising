--- conflicted
+++ resolved
@@ -3,15 +3,10 @@
 
 import torch
 
-<<<<<<< HEAD
 from rising.utils import check_scalar
 from rising.transforms import AbstractTransform
 from rising.random import ContinuousParameter, UniformParameter
 
-=======
-from rising.transforms import AbstractTransform, RandomProcess
-from rising.utils import check_scalar
->>>>>>> 95db9a22
 
 __all__ = ["Compose", "DropoutCompose"]
 
@@ -159,44 +154,14 @@
         self.transform_order = list(range(len(self.transforms)))
 
 
-<<<<<<< HEAD
 class DropoutCompose(Compose):
+    """
+    Compose multiple transforms to one and randomly apply them
+    """
+    
     def __init__(self, *transforms,
                  dropout: Union[float, Sequence[float]] = 0.5,
                  random_sampler: ContinuousParameter = None,
-                 transform_call: Callable[[Any, Callable], Any] = dict_call,
-                 **kwargs):
-        """
-        Compose multiple transforms to one
-
-        Parameters
-        ----------
-        transforms: Union[AbstractTransform, Sequence[AbstractTransform]]
-            one or multiple transformations which are applied in consecutive order
-        dropout: Union[float, Sequence[float]]
-            if provided as float, each transform is skipped with the given probability
-            if :param:`dropout` is a sequence, it needs to specify the dropout
-            probability for each given transform
-        random_sampler : ContinuousParameter
-            a continuous parameter sampler. Samples a random value for each
-            of the transforms.
-        transform_call: Callable[[Any, Callable], Any], optional
-            function which determines how transforms are called. By default
-            Mappings and Sequences are unpacked during the transform.
-
-        Raises
-        ------
-        TypeError
-            if dropout is a sequence it must have the same length as transforms
-=======
-class DropoutCompose(RandomProcess, Compose):
-    """
-    Compose multiple transforms to one and randomly apply them
-    """
-
-    def __init__(self, *transforms, dropout: Union[float, Sequence[float]] = 0.5,
-                 random_mode: str = "random", random_args: Sequence = (),
-                 random_module: str = "random",
                  transform_call: Callable[[Any, Callable], Any] = dict_call,
                  **kwargs):
         """
@@ -207,11 +172,9 @@
                 given probability
                 if :param:`dropout` is a sequence, it needs to specify the
                 dropout probability for each given transform
-            random_mode: specifies distribution which should be used to sample
-                additive value
-            random_args: positional arguments passed for random function
-            random_module: module from where function random function should
-                be imported
+            random_sampler : a continuous parameter sampler. Samples a
+                random value for each
+            of the transforms.
             transform_call: function which determines how transforms are
                 called. By default Mappings and Sequences are unpacked
                 during the transform.
@@ -219,7 +182,6 @@
         Raises:
             ValueError: if dropout is a sequence it must have the same length
                 as transforms
->>>>>>> 95db9a22
         """
         super().__init__(*transforms, transform_call=transform_call, **kwargs)
 
@@ -232,17 +194,10 @@
             dropout = [dropout] * len(self.transforms)
         self.dropout = dropout
         if len(dropout) != len(self.transforms):
-<<<<<<< HEAD
             raise TypeError(f"If dropout is a sequence it must specify the "
                             f"dropout probability for each transform, "
                             f"found {len(dropout)} probabilities "
                             f"and {len(self.transforms)} transforms.")
-=======
-            raise ValueError(f"If dropout is a sequence it must specify the dropout probability "
-                             f"for each transform, found {len(dropout)} probabilities "
-                             f"and {len(self.transforms)} transforms.")
-        self.dropout = dropout
->>>>>>> 95db9a22
 
     def forward(self, *seq_like, **map_like) -> Union[Sequence, Mapping]:
         """
