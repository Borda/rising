--- conflicted
+++ resolved
@@ -51,28 +51,6 @@
     The modes available for resizing are: nearest, linear (3D-only), bilinear,
     bicubic (4D-only), trilinear (5D-only), area
 
-<<<<<<< HEAD
-    Parameters
-    ----------
-    data: torch.Tensor
-        input tensor of shape batch x channels x height x width x [depth]
-    size: Union[int, Sequence[int]]
-        spatial output size (excluding batch size and number of channels)
-    scale_factor: Union[float, Sequence[float]]
-        multiplier for spatial size
-    mode: str
-        one of :param:`nearest`, :param:`linear`, :param:`bilinear`, :param:`bicubic`,
-        :param:`trilinear`, :param:`area` (for more inforamtion see :func:`torch.nn.functional.interpolate`
-    align_corners: bool
-        input and output tensors are aligned by the center points of their corners pixels,
-        preserving the values at the corner pixels.
-    preserve_range: bool
-        output tensor has same range as input tensor
-
-    Returns
-    -------
-    torch.Tensor
-=======
     Args:
         data: input tensor of shape batch x channels x height x width x [depth]
         size: spatial output size (excluding batch size and number of channels)
@@ -86,7 +64,6 @@
         preserve_range:  output tensor has same range as input tensor
 
     Returns:
->>>>>>> 95db9a22
         interpolated tensor
 
     See Also:
