import logging
import os
import pathlib
from functools import partial
<<<<<<< HEAD
from multiprocessing import cpu_count, Pool as MPPool
from typing import Any, Sequence, Callable, Union, List, Hashable, Dict, Iterator, Generator, Optional
from warnings import warn

try:
    import dill
    DILL_AVAILABLE = True
except ImportError:
    DILL_AVAILABLE = False

from torch.multiprocessing import Pool
=======
from typing import Any, Sequence, Callable, Union, List, Iterator

import dill
from torch.multiprocessing import Pool, cpu_count
>>>>>>> c488021a
from torch.utils.data import Dataset as TorchDset, Subset
from tqdm import tqdm

logger = logging.getLogger(__file__)

__all__ = ["Dataset", "AsyncDataset"]


def dill_helper(payload: Any) -> Any:
    """
    Load single sample from data serialized by dill
    Args:
        payload: data which is loaded with dill

    Returns:
        loaded data

    """
    if not DILL_AVAILABLE:
        raise RuntimeError('dill is not installed. For async loading '
                           'please install it')

    fn, args, kwargs = dill.loads(payload)
    return fn(*args, **kwargs)


def load_async(pool: Pool, fn: Callable, *args, callback: Callable = None, **kwargs) -> Any:
    """
    Load data asynchronously and serialize data via dill

    Args:
        pool: multiprocessing pool to use for :func:`apply_async`
        fn: function to load a single sample
        *args: positional arguments to dump with dill
        callback: optional callback. defaults to None.
        **kwargs: keyword arguments to dump with dill

    Returns:
        reference to obtain data with :func:`get`

    """

    if not DILL_AVAILABLE:
        raise RuntimeError('dill is not installed. For async loading '
                           'please install it')

    payload = dill.dumps((fn, args, kwargs))
    return pool.apply_async(dill_helper, (payload,), callback=callback)


class Dataset(TorchDset):
    """
    Extension of :class:`torch.utils.data.Dataset` by a ``get_subset`` method
    which returns a sub-dataset.
    """

    def __iter__(self) -> Generator:
        """
        Yields:
            sample: dataset sample

        """

        for i in range(len(self)):
            yield self[i]

    def get_subset(self, indices: Sequence[int]) -> Subset:
        """
        Returns a :class:`torch.utils.data.Subset` of the current dataset
        based on given indices

        Args:
            indices: valid indices to extract subset from current dataset

        Returns:
            the subset of the current dataset

        """

        subset = Subset(self, indices)
        subset.__iter__ = self.__iter__
        return subset


<<<<<<< HEAD
class CacheDataset(Dataset):
    """
    A dataset to preload all the data and cache it for the entire
    lifetime of this class.
    """

=======
class AsyncDataset(Dataset):
>>>>>>> c488021a
    def __init__(self,
                 data_path: Union[pathlib.Path, str, list],
                 load_fn: Callable, mode: str = "append",
                 num_workers: Optional[int] = 0, verbose: bool = False,
                 **load_kwargs):
        """

        Args:
            data_path: the path(s) containing the actual data samples
            load_fn: function to load the actual data
            mode: whether to append the sample to a list or to extend the list
                by it. Supported modes are: :param:`append` and :param:`extend`.
                Default: ``append``
            num_workers: the number of workers to use for preloading.
                ``0`` means, all the data will be loaded in the main process,
                while ``None`` means, the number of processes will default to
                the number of logical cores.
            verbose: whether to show the loading progress.
            **load_kwargs: additional keyword arguments.
                Passed directly to :param:`load_fn`

        Warnings:
            if using multiprocessing to load data, there are some restrictions
            to which :func:`load_fn` are supported, please refer to the
            :module:`dill` or :module:`pickle` documentation
        """
        super().__init__()

        self._num_workers = num_workers
        self._verbosity = verbose

        self._load_fn = load_fn
        self._load_kwargs = load_kwargs
        self.data = self._make_dataset(data_path, mode)

    def _make_dataset(self, path: Union[pathlib.Path, str, list], mode: str) -> List[Any]:
        """
        Function to build the entire dataset

        Args:
            path: the path(s) containing the data samples
            mode: whether to append or extend the dataset by the loaded sample

        Returns:
            the loaded data

        """

        data = []
        if not isinstance(path, list):
            assert os.path.isdir(path), '%s is not a valid directory' % path
            path = [os.path.join(path, p) for p in os.listdir(path)]

        # sort for reproducibility (this is done explicitly since the listdir
        # function does not return the paths in an ordered way on all OS)
        path = sorted(path)

        # add loading kwargs
        load_fn = partial(self._load_fn, **self._load_kwargs)

        if self._num_workers is None or self._num_workers > 0:
            _data = self.load_multi_process(load_fn, path)
        else:
            _data = self.load_single_process(load_fn, path)

        for sample in _data:
            self._add_item(data, sample, mode)
        return data

    def load_single_process(self, load_fn: Callable, path: Sequence) -> Iterator:
        """
        Helper function to load dataset with single process

        Args:
            load_fn: function to load a single sample
            path: a sequence of paths which should be loaded

        Returns:
            iterator of loaded data

        """

        if self._verbosity:
            path = tqdm(path, unit='samples', desc="Loading Samples")

        return map(load_fn, path)

    def load_multi_process(self, load_fn: Callable, path: Sequence) -> List:
        """
        Helper function to load dataset with multiple processes

        Args:
            load_fn:  function to load a single sample
            path:  a sequence of paths which should be loaded

        Returns:
            loaded data

        """

        _processes = cpu_count() if self._num_workers is None else self._num_workers

        if self._verbosity:
            pbar = tqdm(total=len(path), unit='samples', desc="Loading Samples")

            def update(*a):
                pbar.update(1)

            callback = update
        else:
            callback = None

        with Pool(processes=_processes) as pool:
            jobs = [load_async(pool, load_fn, p, callback=callback) for p in path]
            _data = [j.get() for j in jobs]
        return _data

    @staticmethod
    def _add_item(data: list, item: Any, mode: str) -> None:
        """
        Adds items to the given data list. The actual way of adding these
        items depends on :param:`mode`

        Args:
            data: the list containing the already loaded data
            item: the current item which will be added to the list
            mode: the string specifying the mode of how the item should be
                added.

        Raises:
            TypeError: No known mode detected
        """

        _mode = mode.lower()

        if _mode == 'append':
            data.append(item)
        elif _mode == 'extend':
            data.extend(item)
        else:
            raise TypeError(f"Unknown mode detected: {mode} not supported.")

    def __getitem__(self, index: int) -> Union[Any, dict]:
        """
        Making the whole Dataset indexeable.

        Args:
            index: the integer specifying which sample to return

        Returns:
            can be any object containing a single sample, but in practice is
            often a dict

        """

        return self.data[index]

    def __len__(self) -> int:
        """
        Length of dataset

        Returns:
            number of elements
        """
        return len(self.data)<|MERGE_RESOLUTION|>--- conflicted
+++ resolved
@@ -2,7 +2,6 @@
 import os
 import pathlib
 from functools import partial
-<<<<<<< HEAD
 from multiprocessing import cpu_count, Pool as MPPool
 from typing import Any, Sequence, Callable, Union, List, Hashable, Dict, Iterator, Generator, Optional
 from warnings import warn
@@ -14,12 +13,6 @@
     DILL_AVAILABLE = False
 
 from torch.multiprocessing import Pool
-=======
-from typing import Any, Sequence, Callable, Union, List, Iterator
-
-import dill
-from torch.multiprocessing import Pool, cpu_count
->>>>>>> c488021a
 from torch.utils.data import Dataset as TorchDset, Subset
 from tqdm import tqdm
 
@@ -104,16 +97,11 @@
         return subset
 
 
-<<<<<<< HEAD
-class CacheDataset(Dataset):
+class AsyncDataset(Dataset):
     """
     A dataset to preload all the data and cache it for the entire
     lifetime of this class.
     """
-
-=======
-class AsyncDataset(Dataset):
->>>>>>> c488021a
     def __init__(self,
                  data_path: Union[pathlib.Path, str, list],
                  load_fn: Callable, mode: str = "append",
