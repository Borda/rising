--- conflicted
+++ resolved
@@ -2,11 +2,8 @@
 
 | Date | Commit | Short Description | Breaking Changes? |
 | ---- | --------- | ----------------- | ----------------- |
-<<<<<<< HEAD
 | 2020-03-14 | 9423a31bd117ac64c294997ae0c5d755024d8fd8 | Make transform sequence mutable in Compose | No |
-=======
-| 2020=03=14 | d9bf35202e59b04d566208310046efb7c429bef6 | Update DataLoader to work better with frameworks like ignite| No |
->>>>>>> fce82cc3
+| 2020-03-14 | d9bf35202e59b04d566208310046efb7c429bef6 | Update DataLoader to work better with frameworks like ignite| No |
 | 2020-02-24 | a11abc7cd1c57bdf66f5a61fcfc5140e395a7246 | Refactor Affine Transforms | Yes |
 | 2020-02-17 | f69f36918a03bac835ff6bbe9b5cc7045bcf5d92 | Add Transforms to pop and filter keys | No |
 | 2020-02-17 | 5053ca76f7fc43ff813748d040c69d490ba0210c | Use ModuleList in Compose | No |
