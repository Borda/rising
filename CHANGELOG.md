--- conflicted
+++ resolved
@@ -2,13 +2,10 @@
 
 | Date | Commit | Short Description | Breaking Changes? |
 | ---- | --------- | ----------------- | ----------------- |
-<<<<<<< HEAD
 | 2020-01-03 | 6b9a7b2fdc7d0b894c0dfcfd94237845fe8b8672 | Affine Trafos | No|
-=======
 | 2019-12-24 | 6b90197e89dedd7659073bf72037390231a1c278 | Use shared memory for progressive resizing | No |
 | 2019-12-17 | 0b881f8e0ce85f380ecf458080c2a3f5cb8c3080 | User-Controllable call dispatch within the compose class | No |
-| 2019-12-15 | 0b6702033070c5143e51390ace89a82e417398f8 | Utility Transforms | No
->>>>>>> ca563018
+| 2019-12-15 | 0b6702033070c5143e51390ace89a82e417398f8 | Utility Transforms | No |
 | 2019-12-12 | 7bb56181f10f7ad853f20238c559260da4a60df6 | First Complete Readme | No |
 | 2019-12-09 | 8100def3afec30a6981bb1435010834ba95746a0 | Make transform call changeable by user | No |
 | 2019-12-08 | 1d650858a39a50915ba76ccd4a7505b5b535dc7d | Move from delira dataset functions to native torch functions | No |
